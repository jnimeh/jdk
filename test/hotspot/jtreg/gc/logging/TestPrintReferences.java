--- conflicted
+++ resolved
@@ -137,19 +137,6 @@
   //      Actual value:  SoftReference(5.55) = phase1(1.85) + phase2(1.85) + phase3(1.85)
   //      Log value:     SoftReference(5.6) = phase1(1.9) + phase2(1.9) + phase3(1.9)
   //      When checked:  5.6 < 5.7 (sum of phase1~3)
-<<<<<<< HEAD
-  public static boolean approximatelyEqual(BigDecimal phaseTime, BigDecimal sumOfSubPhasesTime, BigDecimal tolerance) {
-    BigDecimal abs = phaseTime.subtract(sumOfSubPhasesTime).abs();
-
-    int result = abs.compareTo(tolerance);
-
-    // result == -1, abs is less than tolerance.
-    // result == 0,  abs is equal to tolerance.
-    // result == 1,  abs is greater than tolerance.
-    return (result != 1);
-  }
-
-=======
   // Because of this we need method to verify that our measurements and calculations are valid.
   public static boolean greaterThanOrApproximatelyEqual(BigDecimal phaseTime, BigDecimal sumOfSubPhasesTime, BigDecimal tolerance) {
     if (phaseTime.compareTo(sumOfSubPhasesTime) >= 0) {
@@ -167,7 +154,6 @@
     return false;
   }
 
->>>>>>> a908316a
   public static BigDecimal checkPhaseTime(String refType) {
     BigDecimal phaseTime = getTimeValue(refType, 2);
     BigDecimal sumOfSubPhasesTime = BigDecimal.valueOf(0.0);
@@ -180,11 +166,7 @@
 
     // If there are 3 sub-phases, we should allow 0.1 tolerance.
     final BigDecimal toleranceFor3SubPhases = BigDecimal.valueOf(0.1);
-<<<<<<< HEAD
-    if (!approximatelyEqual(phaseTime, sumOfSubPhasesTime, toleranceFor3SubPhases)) {
-=======
     if (!greaterThanOrApproximatelyEqual(phaseTime, sumOfSubPhasesTime, toleranceFor3SubPhases)) {
->>>>>>> a908316a
       throw new RuntimeException(refType +" time(" + phaseTime +
                                  "ms) is less than the sum(" + sumOfSubPhasesTime + "ms) of each phases");
     }
@@ -205,11 +187,7 @@
 
     // If there are 4 sub-phases, we should allow 0.2 tolerance.
     final BigDecimal toleranceFor4SubPhases = BigDecimal.valueOf(0.2);
-<<<<<<< HEAD
-    if (!approximatelyEqual(refProcTime, sumOfSubPhasesTime, toleranceFor4SubPhases)) {
-=======
     if (!greaterThanOrApproximatelyEqual(refProcTime, sumOfSubPhasesTime, toleranceFor4SubPhases)) {
->>>>>>> a908316a
       throw new RuntimeException("Reference Processing time(" + refProcTime + "ms) is less than the sum("
                                  + sumOfSubPhasesTime + "ms) of each phases");
     }
